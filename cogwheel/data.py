"""Download, process and store data about GW events."""

import json
import pathlib
from scipy import signal
from scipy import interpolate
import matplotlib.pyplot as plt
import numpy as np
import pandas as pd

import gwpy.timeseries
import gwosc

from cogwheel import gw_utils
from cogwheel import utils
from cogwheel import waveform

# gwpy fiddles with matplotlib, undo:
plt.rcdefaults()
gwpy.plot.axes.register_projection(gwpy.plot.axes._Axes)


DATADIR = pathlib.Path(__file__).parent/'data'
GWOSC_FILES_DIR = DATADIR/'gwosc_files'

ASD_DIR = DATADIR/'example_asds'
ASDS = {path.name.removesuffix('.npy'): path
        for path in ASD_DIR.glob('*.npy')}

EVENTS_METADATA = pd.read_csv(DATADIR/'events_metadata.csv', index_col=0)


def make_asd_func(frequencies, asd):
    """
    Return function that interpolates the given amplitude spectral
    density as a function of frequency. Frequencies outside the range
    are assigned a large but finite ASD.
    """
    return interpolate.interp1d(frequencies, asd, bounds_error=False,
                                fill_value=1)


class DataError(Exception):
    """Base class for exceptions in this module."""


class EventData(utils.JSONMixin):
    """
    Class to save an event's frequency-domain strain data and whitening
    filter for multiple detectors.
    """
    def __init__(self, eventname, frequencies, strain, wht_filter,
                 detector_names, tgps, tcoarse, injection=None):
        """
        Parameters
        ----------
        eventname: str
            Event name, e.g. ``'GW151914'``.

        frequencies: 1-d array
            Frequencies (Hz), as in np.fft.rfftfreq(), uniform and
            starting at 0.

        strain: array of shape (ndet, nfreq)
            Frequency-domain strain data (1/Hz).

        wht_filter: array of shape (ndet, nfreq)
            Frequency-domain whitening filter. It is important that
            entries are 0 below some minimum frequency so waveforms
            don't need to be queried at arbitrarily low frequency.

        detector_names: string
            Detectors' initials, e.g. ``'HLV'`` for Hanford-Livingston-
            Virgo.

        tgps: float
            GPS time of the event (s).

        tcoarse: float
            Time of event relative to beginning of data.

        injection: dict, optional
            For bookkeeping, not actually used.
        """
        super().__init__()
        assert strain.shape[0] == len(detector_names)
        assert wht_filter.shape[0] == len(detector_names)
        assert strain.shape[1] == len(frequencies)
        assert wht_filter.shape[1] == len(frequencies)

        self.frequencies = frequencies
        np.testing.assert_allclose(self.df, np.diff(frequencies),
                                   err_msg='Irregular frequency grid.')
        np.testing.assert_equal(frequencies[0], 0,
                                err_msg='Frequency grid must start at 0')

        self.eventname = eventname
        self.detector_names = tuple(detector_names)
        self.tgps = tgps
        self.tcoarse = tcoarse
        self.wht_filter = wht_filter

        self.blued_strain = None  # Set by ``set_strain()``
        self._set_strain(strain)

        nonzero = np.nonzero(np.sum(self.wht_filter, axis=0))[0]
        self.fslice = slice(nonzero[0], nonzero[-1] + 1)
        self.fbounds = self.frequencies[nonzero[[0, -1]]]
        self.injection = injection

    def _set_strain(self, strain):
        self.strain = strain
        self.blued_strain = self.wht_filter**2 * self.strain

    @property
    def df(self):
        """Frequency resolution (Hz)."""
        return self.frequencies[1] - self.frequencies[0]

    @property
    def nfft(self):
        """Number of time-domain samples."""
        return 2 * (len(self.frequencies) - 1)

    @property
    def times(self):
        """Times of the data, starting at 0 (s) (event is at ``tcoarse``)."""
        return np.linspace(0, 1/self.df, self.nfft, endpoint=False)

    @classmethod
    def from_timeseries(
            cls, filenames, eventname, detector_names, tgps,
            t_before=16., t_after=16., wht_filter_duration=32., fmin=15.,
            df_taper=1., fmax=1024.):
        """
        Parameters
        ----------
        filenames: list of paths
            Paths pointing to ``gwpy.timeseries.Timeseries`` objects,
            containing data for each detector.

        eventname: str
            Name of the event, e.g. ``'GW150914'``.

        detector_names: string
            Detectors' initials, e.g. ``'HLV'`` for Hanford-Livingston-
            Virgo.

        tgps: float
            GPS time of the event (s).

        t_before, t_after: float
            Number of seconds of valid data (i.e. without edge effects)
            to keep before/after `tgps`. The total segment of data will
            have extra duration of ``wht_filter_duration / 2`` seconds
            to either side.

        wht_filter_duration: float
            Desired impulse response length of the whitening filter (s),
            will be ``wht_filter_duration / 2`` seconds to either side.
            Note: the whitening filter will only be approximately FIR.
            This is also the duration of each chunk in which the
            individual PSDs are measured for Welch, and the extent of
            the tapering in time-domain (s).

        fmin: float or sequence of floats
            Minimum frequency at which the whitening filter will have
            support (Hz). Multiple values can be passed, one for each
            detector.

        df_taper: float
            Whitening filter is highpassed. See ``highpass_filter``.

        fmax: float
            Desired Nyquist frequency (Hz), half the sampling frequency.

        Return
        ------
            ``EventData`` instance.
        """
        if len(filenames) != len(detector_names):
            raise ValueError(
                'Length of `filenames` and `detector_names` are mismatched.')

        f_strain_whtfilter_tcoarses = []
        for filename, fmin_ in zip(*np.broadcast_arrays(filenames, fmin)):
            timeseries = cls._read_timeseries(filename, tgps)
            f_strain_whtfilter_tcoarses.append(
                cls._get_f_strain_whtfilter_from_timeseries(
                    timeseries, tgps, t_before, t_after, wht_filter_duration,
                    fmin_, df_taper, fmax))
        (frequencies, *f_copies), strain, wht_filter, (tcoarse, *t_copies) = (
            np.array(arr) for arr in zip(*f_strain_whtfilter_tcoarses))

        for f_copy in f_copies:
            np.testing.assert_array_equal(frequencies, f_copy)

        for t_copy in t_copies:
            np.testing.assert_equal(tcoarse, t_copy)

        return cls(eventname, frequencies, strain, wht_filter,
                   detector_names, tgps, tcoarse)

    @staticmethod
    def _read_timeseries(filename, tgps):
        """
        Return a ``gwpy.timeseries.TimeSeries``, cropped around
        the event to exclude any nans.
        """
        try:
            timeseries = gwpy.timeseries.TimeSeries.read(filename)
        except ValueError:
            timeseries = gwpy.timeseries.TimeSeries.read(filename,
                                                         format='hdf5.gwosc')

        i_event = np.searchsorted(timeseries.times.value, tgps)
        i_nan = np.where(np.isnan(timeseries.value))[0]

        if i_event in i_nan:
            raise DataError(f'{filename} has no data at event time.')

        i_start = 0
        if np.any(before := i_nan < i_event):
            i_start = np.max(i_nan[before]) + 1

        i_end = len(timeseries)
        if np.any(after := i_nan > i_event):
            i_end = np.min(i_nan[after]) - 1

        t_start = timeseries.times[i_start]
        t_end = timeseries.times[i_end - 1] + timeseries.dt

        if len(i_nan) > 0:
            print(f'Warning: keeping only {(t_end - t_start)} of valid data '
                  'near event.')

        timeseries = timeseries.crop(t_start, t_end)
        assert not any(np.isnan(timeseries))
        return timeseries

    @staticmethod
    def _get_f_strain_whtfilter_from_timeseries(
            timeseries: gwpy.timeseries.TimeSeries, tgps: float,
            t_before=16., t_after=16., wht_filter_duration=32.,
            fmin=15., df_taper=1., fmax=1024.):
        """
        Parameters
        ----------
        timeseries: `gwpy.timeseries.TimeSeries`
            Object containing single-detector data. Needs to be long
            enough to measure the PSD with the Welch method.

        tgps: float
            GPS time of event.

        t_before, t_after: float
            Number of seconds of valid data (i.e. without edge effects)
            to keep before/after `tgps`. The total segment of data will
            have extra duration of ``wht_filter_duration / 2`` seconds
            to either side.

        wht_filter_duration: float
            Desired impulse response length of the whitening filter (s).
            Note: the whitening filter will only be approximately FIR.
            This is also the duration of each chunk in which the
            individual PSDs are measured for Welch, and the extent of
            the tapering in time-domain (s).

        fmin: float
            Minimum frequency at which the whitening filter will have
            support (Hz). It is important for performance.

        df_taper: float
            Whitening filter is highpassed. See ``highpass_filter``.

        fmax: float
            Desired Nyquist frequency (Hz), half the sampling frequency.
        """
        if (wht_filter_duration / timeseries.dt.value) % 2 != 0:
            raise NotImplementedError(
                'Make `wht_filter_duration` an even multiple of `dt`.')

        timeseries = timeseries.detrend()

        segment_duration = wht_filter_duration + t_before + t_after
        tcoarse = wht_filter_duration / 2 + t_before
        t_start = tgps - tcoarse
        segment = timeseries.pad(int(segment_duration / timeseries.dt.value)
                                ).crop(t_start, t_start + segment_duration)

        rfftfreq = np.fft.rfftfreq(len(segment), timeseries.dt.value)
        i_max = np.searchsorted(rfftfreq, fmax) + 1
        rfftfreq_down = rfftfreq[:i_max]

        # Construct whitening filter
        measured_asd = timeseries.asd(wht_filter_duration,
                                      overlap=wht_filter_duration/2,
                                      method='median', window='hann')
        asd = measured_asd.interpolate(1 / segment_duration).value[:i_max]

        highpass = highpass_filter(rfftfreq_down, fmin, df_taper)
        raw_wht_filter_td = np.fft.irfft(highpass / asd)

        window_fir = signal.tukey(int(wht_filter_duration * 2 * fmax), .1)
        window_fir_padded_shifted = np.fft.fftshift(
            np.pad(window_fir, (len(raw_wht_filter_td)-len(window_fir)) // 2))

        # Whitening filter will be exactly 0 below fmin,
        # approximately FIR, exactly zero phase:
        wht_filter = highpass * np.fft.rfft(
            window_fir_padded_shifted * raw_wht_filter_td).real

        # Taper and downsample data
        ntaper = int(wht_filter_duration / 2 / segment.dt.value)
        taper = np.sin(np.linspace(0, np.pi/2, ntaper))**2
        first_valid_ind, last_valid_ind = np.where(segment.value)[0][[0, -1]]
        i_event = np.searchsorted(segment.times.value, tgps)
        if (first_valid_ind + ntaper > i_event
                or last_valid_ind - ntaper < i_event):
            raise DataError('Event too close to the edge of valid data. '
                            'Consider reducing `wht_filter_duration`')

        segment[first_valid_ind : first_valid_ind+ntaper] *= taper
        segment[last_valid_ind-ntaper+1 : last_valid_ind+1] *= taper[::-1]

        data_fd = np.fft.rfft(segment.value)

        data_fd_down = data_fd[:i_max] * rfftfreq_down[-1] / rfftfreq[-1]
        data_fd_down[-1] = data_fd_down[-1].real

        # Multiply by dt because the rest of the code uses the
        # convention of the continuous Fourier transform:
        data_fd_down /= 2 * fmax

        return rfftfreq_down, data_fd_down, wht_filter, tcoarse

    @classmethod
    def gaussian_noise(
            cls, eventname, duration, detector_names, asd_funcs, tgps,
            tcoarse=None, fmin=15., df_taper=1., fmax=1024., seed=None):
        """
        Constructor that generates data with random stationary colored
        Gaussian noise. Note: the data will be periodic.

        Parameters
        ----------
        eventname: str
            Name of event.

        duration: float
            Number of seconds of data.

        detector_names: string
            Detectors' initials, e.g. ``'HLV'`` for Hanford-Livingston-
            Virgo.

        asd_funcs: sequence of callables or strings
            Functions that return the noise amplitude spectral density
            (1/Hz), of the same length as `detector_names`.
            Alternatively, a string that is a key in ``ASDS`` can be
            passed to use a predefined ASD (e.g. 'asd_H_O3a').

        tgps: float
            GPS time of event.

        tcoarse: float
            Time of event relative to beginning of data. Defaults to
            ``duration / 2``, the center of the segment.

        fmin: float
            Minimum frequency at which the whitening filter will have
            support (Hz). It is important for performance.

        df_taper: float
            Whitening filter is highpassed. See ``highpass_filter``.

        fmax: float
            Desired Nyquist frequency (Hz), half the sampling frequency.

        seed: int, optional
            Use some fixed value for reproducibility.

        Return
        ------
        Instance of ``EventData``.
        """
        if len(detector_names) != len(asd_funcs):
            raise ValueError(
                'Lengths of `detector_names` and `asd_funcs` should match.')

        asd_funcs = list(asd_funcs)  # Ensure it is mutable
        for i, asd_func in enumerate(asd_funcs):
            if isinstance(asd_func, str):
                if not asd_func in ASDS:
                    raise ValueError(f'Unknown asd_func {asd_func!r}. '
                                     f'Allowed values are {list(ASDS)}')
                asd_funcs[i] = make_asd_func(*np.load(ASDS[asd_func]))

        tcoarse = duration / 2 if tcoarse is None else tcoarse
        dt = 1 / (2*fmax)
        frequencies = np.fft.rfftfreq(n=int(duration / dt), d=dt)
        asd = np.array([asd_func(frequencies) for asd_func in asd_funcs])

        real, imag = np.random.default_rng(seed).normal(
            scale=np.sqrt(duration) / 2 * asd, size=(2,) + asd.shape)
        strain = real + 1j * imag
        strain[:, [0, -1]] = strain[:, [0, -1]].real  # Real at f = 0 & Nyquist

        wht_filter = highpass_filter(frequencies, fmin, df_taper) / asd
        return cls(eventname, frequencies, strain, wht_filter, detector_names,
                   tgps, tcoarse)

    def inject_signal(self, par_dic, approximant):
        """
        Add a signal to the data. Injection parameters will be stored as
        a dictionary in the ``injection`` attribute. The inner product
        ⟨h|h⟩ at each detector (ignoring ASD-drift correction) is also stored.
<<<<<<< HEAD
=======
        The signal is computed only at frequencies where the whitening filter
        has support.
>>>>>>> de8bfe00

        Parameters
        ----------
        par_dic: dict
            Parameter values, keys should match
            ``waveform.WaveformGenerator.params``

        approximant: str
            Name of approximant.
        """
        waveform_generator = waveform.WaveformGenerator.from_event_data(
            self, approximant)
        h_f = np.zeros_like(self.strain)
        h_f[:, self.fslice] = waveform_generator.get_strain_at_detectors(
            self.frequencies[self.fslice], par_dic)
        self._set_strain(self.strain + h_f)

        h_h = 4 * self.df * np.linalg.norm(h_f * self.wht_filter, axis=-1)**2
<<<<<<< HEAD
        self.injection = dict(par_dic=par_dic,
                              approximant=approximant,
                              h_h=h_h)
=======
        self.injection = {'par_dic': par_dic,
                          'approximant': approximant,
                          'h_h': h_h}
>>>>>>> de8bfe00

    def specgram(self, xlim=None, nfft=64, noverlap=None, vmax=25.):
        """
        Plot a spectrogram of the whitened data in units of the expected
        power from Gaussian noise.

        Parameters
        ----------
        xlim: (float, float)
            Optional, time range to plot relative to time of the event.

        nfft: int
            Number of samples to use in each spectrum computation. Sets
            the frequency resolution.

        noverlap: int
            How many samples to overlap between adjacent spectra.
            Defaults to ``nfft / 2``.

        vmax: float
            Upper limit for the color scale.
        """
        noverlap = noverlap or nfft / 2

        f_sampling = 2 * self.fbounds[1]

        norm = plt.Normalize(0, vmax)
        fig, axes = plt.subplots(len(self.detector_names),
                                 sharex=True, sharey=True,
                                 gridspec_kw={'hspace': .1},
                                 squeeze=False)
        axes = axes[:, 0]
        for i, ax in enumerate(axes):
            wht_data_td = (np.fft.irfft(self.strain[i] * self.wht_filter[i])
                           * np.sqrt(2 * f_sampling))
            ax.specgram(wht_data_td * np.sqrt(f_sampling),
                        NFFT=nfft, noverlap=48, Fs=f_sampling,
                        xextent=(self.times[[0, -1]] - self.tcoarse),
                        scale='linear', norm=norm)
            ax.grid()
            ax.text(.02, .95, self.detector_names[i], ha='left', va='top',
                    transform=ax.transAxes, c='w')

        axes[0].set_title(self.eventname)
        minus_tgps = f' - {self.tgps}' if self.tgps != 0 else ''
        axes[-1].set_xlabel(rf'$t_{{\rm GPS}}{minus_tgps}$ (s)')
        axes[-1].set_xlim(xlim)

        plt.figtext(0., .5, 'Frequency (Hz)', rotation=90,
                    ha='left', va='center', fontsize='large')

        fig.colorbar(plt.cm.ScalarMappable(norm=norm), pad=.03,
                     ax=axes.tolist(), label=r'Power ($\sigma^2$)')

    def to_npz(self, *, filename=None, overwrite=False,
               permissions=0o644):
        """Save class as ``.npz`` file (by default in `DATADIR`)."""
        filename = pathlib.Path(filename or self.get_filename(self.eventname))
        if not overwrite and filename.exists():
            raise FileExistsError(f'{filename} already exists. '
                                  'Pass `overwrite=True` to overwrite.')

        dic = self.get_init_dict()
        dic['injection'] = json.dumps(dic['injection'], cls=utils.NumpyEncoder)
        np.savez(filename, **dic)
        filename.chmod(permissions)

    @classmethod
    def from_npz(cls, eventname=None, *, filename=None):
        """Load a `.npz` file previously saved with `to_npz()`."""
        if eventname:
            if filename:
                raise ValueError('Pass exactly one of `eventname`, `filename`')
            filename = cls.get_filename(eventname)
        dic = {key: val[()] for key, val in np.load(filename).items()}

        if 'injection' in dic:
            dic['injection'] = json.loads(dic['injection'])

        # Backward compatibility:
        if 'psd' in dic:
            assert 'wht_filter' not in dic
            dic['wht_filter'] = dic.pop('fd_filter') / np.sqrt(dic.pop('psd'))
        for deprecated_key in {'mchirp_range', 'q_min'} & dic.keys():
            del dic[deprecated_key]

        return cls(**dic)

    @staticmethod
    def get_filename(eventname=None):
        """Return npz filename to save/load class instance."""
        return DATADIR/f'{eventname}.npz'

    def __repr__(self):
        return f'{self.__class__.__name__}({self.eventname})'


def highpass_filter(frequencies, fmin=15., df_taper=1.):
    """
    High-pass frequency domain filter with a sin^2 tapering between
    `fmin` and `fmin + df_taper` [Hz].
    """
    fd_filter = np.ones(len(frequencies))
    i_1 = np.searchsorted(frequencies, fmin) - 1
    i_2 = np.searchsorted(frequencies, fmin + df_taper)
    fd_filter[:i_1] = 0.
    fd_filter[i_1 : i_2] = np.sin(np.linspace(0, np.pi/2, i_2-i_1))**2
    return fd_filter


def download_timeseries(eventname, outdir=None, tgps=None,
                        interval=(-2048, 2048), overwrite=False):
    """
    Download data from gwosc, save as hdf5 format that can be read by
    `gwpy.timeseries.Timeseries.read()`.
    Files are saved as ``'{det}_{eventname}.hdf5'``, e.g.
    ``'H_GW150914.hdf5'``.

    Parameters
    ----------
    eventname: str
        Name of event.

    outdir: path
        Directory into which to save the files. Defaults to
        GWOSC_FILES_DIR/eventname

    tgps: float
        GPS time of event.

    interval: (float, float)
        Start and end time relative to tgps (s).

    overwrite: bool
        If ``False``, will skip the download when a file already exists.
    """
    tgps = tgps or gwosc.datasets.event_gps(eventname)
    outdir = pathlib.Path(outdir or GWOSC_FILES_DIR/eventname)

    utils.mkdirs(outdir)

    for det in gw_utils.DETECTORS:
        path = outdir/f'{det}_{eventname}.hdf5'
        if path.exists() and not overwrite:
            print(f'Skipping existing file {path.resolve()}')
            continue

        try:
            timeseries = gwpy.timeseries.TimeSeries.fetch_open_data(
                f'{det}1', *np.add(tgps, interval).astype(int))
        except ValueError:  # That detector has no data
            pass
        else:
            if not np.isnan(timeseries[np.searchsorted(timeseries.times.value,
                                                       tgps)]):
                timeseries.write(path)<|MERGE_RESOLUTION|>--- conflicted
+++ resolved
@@ -415,11 +415,8 @@
         Add a signal to the data. Injection parameters will be stored as
         a dictionary in the ``injection`` attribute. The inner product
         ⟨h|h⟩ at each detector (ignoring ASD-drift correction) is also stored.
-<<<<<<< HEAD
-=======
         The signal is computed only at frequencies where the whitening filter
         has support.
->>>>>>> de8bfe00
 
         Parameters
         ----------
@@ -438,15 +435,9 @@
         self._set_strain(self.strain + h_f)
 
         h_h = 4 * self.df * np.linalg.norm(h_f * self.wht_filter, axis=-1)**2
-<<<<<<< HEAD
-        self.injection = dict(par_dic=par_dic,
-                              approximant=approximant,
-                              h_h=h_h)
-=======
         self.injection = {'par_dic': par_dic,
                           'approximant': approximant,
                           'h_h': h_h}
->>>>>>> de8bfe00
 
     def specgram(self, xlim=None, nfft=64, noverlap=None, vmax=25.):
         """
