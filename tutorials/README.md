--- conflicted
+++ resolved
@@ -4,16 +4,10 @@
 
 1. **Event data**: How to download files from GWOSC and make your own `EventData` object (illustrated on GW170817).
 
-<<<<<<< HEAD
-1. **Factorized QAS** How to run [factorized parameter estimation](https://arxiv.org/abs/2210.16278) with quadrupolar, aligned-spin waveform models.
-
-1. **Make your own prior** *New!* Define a prior and a coordinate system of your own.
-=======
 1.  **Make your own prior** Define a prior and a coordinate system of your own.
 
 1. **Factorized QAS** How to run [factorized parameter estimation](https://arxiv.org/abs/2210.16278) with quadrupolar, aligned-spin waveform models.
 
 1. **Factorized PHM** Analogous for precessing, higher modes waveform models.
 
-1. **Extrinsic marginalization** *New!* Shows details of the extrinsic marginalization.
->>>>>>> de8bfe00
+1. **Extrinsic marginalization** *New!* Shows details of the extrinsic marginalization.